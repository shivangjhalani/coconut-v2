<<<<<<< HEAD
=======
wandb/
>>>>>>> ace04980
checkpoints

# Byte-compiled / optimized / DLL files
__pycache__/
*.py[codz]
*$py.class

# C extensions
*.so

# Distribution / packaging
.Python
build/
develop-eggs/
dist/
downloads/
eggs/
.eggs/
lib/
lib64/
parts/
sdist/
var/
wheels/
share/python-wheels/
*.egg-info/
.installed.cfg
*.egg
MANIFEST

# PyInstaller
#  Usually these files are written by a python script from a template
#  before PyInstaller builds the exe, so as to inject date/other infos into it.
*.manifest
*.spec

# Installer logs
pip-log.txt
pip-delete-this-directory.txt

# Unit test / coverage reports
htmlcov/
.tox/
.nox/
.coverage
.coverage.*
.cache
nosetests.xml
coverage.xml
*.cover
*.py,cover
.hypothesis/
.pytest_cache/
cover/

# Translations
*.mo
*.pot

# Django stuff:
*.log
local_settings.py
db.sqlite3
db.sqlite3-journal

# Flask stuff:
instance/
.webassets-cache

# Scrapy stuff:
.scrapy

# Sphinx documentation
docs/_build/

# PyBuilder
.pybuilder/
target/

# Jupyter Notebook
.ipynb_checkpoints

# IPython
profile_default/
ipython_config.py

# pyenv
#   For a library or package, you might want to ignore these files since the code is
#   intended to run in multiple environments; otherwise, check them in:
# .python-version

# pipenv
#   According to pypa/pipenv#598, it is recommended to include Pipfile.lock in version control.
#   However, in case of collaboration, if having platform-specific dependencies or dependencies
#   having no cross-platform support, pipenv may install dependencies that don't work, or not
#   install all needed dependencies.
#Pipfile.lock

# UV
#   Similar to Pipfile.lock, it is generally recommended to include uv.lock in version control.
#   This is especially recommended for binary packages to ensure reproducibility, and is more
#   commonly ignored for libraries.
#uv.lock

# poetry
#   Similar to Pipfile.lock, it is generally recommended to include poetry.lock in version control.
#   This is especially recommended for binary packages to ensure reproducibility, and is more
#   commonly ignored for libraries.
#   https://python-poetry.org/docs/basic-usage/#commit-your-poetrylock-file-to-version-control
#poetry.lock
#poetry.toml

# pdm
#   Similar to Pipfile.lock, it is generally recommended to include pdm.lock in version control.
#pdm.lock
#   pdm stores project-wide configurations in .pdm.toml, but it is recommended to not include it
#   in version control.
#   https://pdm.fming.dev/latest/usage/project/#working-with-version-control
.pdm.toml
.pdm-python
.pdm-build/

# PEP 582; used by e.g. github.com/David-OConnor/pyflow and github.com/pdm-project/pdm
__pypackages__/

# Celery stuff
celerybeat-schedule
celerybeat.pid

# SageMath parsed files
*.sage.py

# Environments
.env
.envrc
.venv
env/
venv/
ENV/
env.bak/
venv.bak/

# Spyder project settings
.spyderproject
.spyproject

# Rope project settings
.ropeproject

# mkdocs documentation
/site

# mypy
.mypy_cache/
.dmypy.json
dmypy.json

# Pyre type checker
.pyre/

# pytype static type analyzer
.pytype/

# Cython debug symbols
cython_debug/

# PyCharm
#  JetBrains specific template is maintained in a separate JetBrains.gitignore that can
#  be found at https://github.com/github/gitignore/blob/main/Global/JetBrains.gitignore
#  and can be added to the global gitignore or merged into this file.  For a more nuclear
#  option (not recommended) you can uncomment the following to ignore the entire idea folder.
#.idea/

# Abstra
# Abstra is an AI-powered process automation framework.
# Ignore directories containing user credentials, local state, and settings.
# Learn more at https://abstra.io/docs
.abstra/

# Visual Studio Code
#  Visual Studio Code specific template is maintained in a separate VisualStudioCode.gitignore 
#  that can be found at https://github.com/github/gitignore/blob/main/Global/VisualStudioCode.gitignore
#  and can be added to the global gitignore or merged into this file. However, if you prefer, 
#  you could uncomment the following to ignore the entire vscode folder
# .vscode/

# Ruff stuff:
.ruff_cache/

# PyPI configuration file
.pypirc

# Cursor
#  Cursor is an AI-powered code editor. `.cursorignore` specifies files/directories to
#  exclude from AI features like autocomplete and code analysis. Recommended for sensitive data
#  refer to https://docs.cursor.com/context/ignore-files
.cursorignore
.cursorindexingignore

# Marimo
marimo/_static/
marimo/_lsp/
__marimo__/<|MERGE_RESOLUTION|>--- conflicted
+++ resolved
@@ -1,7 +1,4 @@
-<<<<<<< HEAD
-=======
 wandb/
->>>>>>> ace04980
 checkpoints
 
 # Byte-compiled / optimized / DLL files
